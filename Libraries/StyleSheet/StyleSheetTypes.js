/**
 * Copyright (c) Meta Platforms, Inc. and affiliates.
 *
 * This source code is licensed under the MIT license found in the
 * LICENSE file in the root directory of this source tree.
 *
 * @flow strict-local
 * @format
 */

'use strict';

import type AnimatedNode from '../Animated/nodes/AnimatedNode';
import type {NativeColorValue} from './PlatformColorValueTypes';
import type {
  ____DangerouslyImpreciseStyle_InternalOverrides,
  ____ImageStyle_InternalOverrides,
  ____ShadowStyle_InternalOverrides,
  ____TextStyle_InternalOverrides,
  ____ViewStyle_InternalOverrides,
} from './private/_StyleSheetTypesOverrides';
import type {____TransformStyle_Internal} from './private/_TransformStyle';

export type ____ColorValue_Internal = null | string | number | NativeColorValue;
export type ColorArrayValue = null | $ReadOnlyArray<____ColorValue_Internal>;
export type PointValue = {
  x: number,
  y: number,
};
export type EdgeInsetsValue = {
  top: number,
  left: number,
  right: number,
  bottom: number,
};
export type DimensionValue = null | number | string | AnimatedNode;

/**
 * React Native's layout system is based on Flexbox and is powered both
 * on iOS and Android by an open source project called `Yoga`:
 * https://github.com/facebook/yoga
 *
 * The implementation in Yoga is slightly different from what the
 * Flexbox spec defines - for example, we chose more sensible default
 * values. Since our layout docs are generated from the comments in this
 * file, please keep a brief comment describing each prop type.
 *
 * These properties are a subset of our styles that are consumed by the layout
 * algorithm and affect the positioning and sizing of views.
 */
type ____LayoutStyle_Internal = $ReadOnly<{
  /** `display` sets the display type of this component.
   *
   *  It works similarly to `display` in CSS, but only support 'flex' and 'none'.
   *  'flex' is the default.
   */
  display?: 'none' | 'flex',

  /** `width` sets the width of this component.
   *
   *  It works similarly to `width` in CSS, but in React Native you
   *  must use points or percentages. Ems and other units are not supported.
   *  See https://developer.mozilla.org/en-US/docs/Web/CSS/width for more details.
   */
  width?: DimensionValue,

  /** `height` sets the height of this component.
   *
   *  It works similarly to `height` in CSS, but in React Native you
   *  must use points or percentages. Ems and other units are not supported.
   *  See https://developer.mozilla.org/en-US/docs/Web/CSS/height for more details.
   */
  height?: DimensionValue,

  /** `bottom` is the number of logical pixels to offset the bottom edge of
   *  this component.
   *
   *  It works similarly to `bottom` in CSS, but in React Native you
   *  must use points or percentages. Ems and other units are not supported.
   *
   *  See https://developer.mozilla.org/en-US/docs/Web/CSS/bottom
   *  for more details of how `bottom` affects layout.
   */
  bottom?: DimensionValue,

  /**
   * When the direction is `ltr`, `end` is equivalent to `right`.
   * When the direction is `rtl`, `end` is equivalent to `left`.
   *
   * This style takes precedence over the `left` and `right` styles.
   */
  end?: DimensionValue,

  /** `left` is the number of logical pixels to offset the left edge of
   *  this component.
   *
   *  It works similarly to `left` in CSS, but in React Native you
   *  must use points or percentages. Ems and other units are not supported.
   *
   *  See https://developer.mozilla.org/en-US/docs/Web/CSS/left
   *  for more details of how `left` affects layout.
   */
  left?: DimensionValue,

  /** `right` is the number of logical pixels to offset the right edge of
   *  this component.
   *
   *  It works similarly to `right` in CSS, but in React Native you
   *  must use points or percentages. Ems and other units are not supported.
   *
   *  See https://developer.mozilla.org/en-US/docs/Web/CSS/right
   *  for more details of how `right` affects layout.
   */
  right?: DimensionValue,

  /**
   * When the direction is `ltr`, `start` is equivalent to `left`.
   * When the direction is `rtl`, `start` is equivalent to `right`.
   *
   * This style takes precedence over the `left`, `right`, and `end` styles.
   */
  start?: DimensionValue,

  /** `top` is the number of logical pixels to offset the top edge of
   *  this component.
   *
   *  It works similarly to `top` in CSS, but in React Native you
   *  must use points or percentages. Ems and other units are not supported.
   *
   *  See https://developer.mozilla.org/en-US/docs/Web/CSS/top
   *  for more details of how `top` affects layout.
   */
  top?: DimensionValue,

  /** `minWidth` is the minimum width for this component, in logical pixels.
   *
   *  It works similarly to `min-width` in CSS, but in React Native you
   *  must use points or percentages. Ems and other units are not supported.
   *
   *  See https://developer.mozilla.org/en-US/docs/Web/CSS/min-width
   *  for more details.
   */
  minWidth?: DimensionValue,

  /** `maxWidth` is the maximum width for this component, in logical pixels.
   *
   *  It works similarly to `max-width` in CSS, but in React Native you
   *  must use points or percentages. Ems and other units are not supported.
   *
   *  See https://developer.mozilla.org/en-US/docs/Web/CSS/max-width
   *  for more details.
   */
  maxWidth?: DimensionValue,

  /** `minHeight` is the minimum height for this component, in logical pixels.
   *
   *  It works similarly to `min-height` in CSS, but in React Native you
   *  must use points or percentages. Ems and other units are not supported.
   *
   *  See https://developer.mozilla.org/en-US/docs/Web/CSS/min-height
   *  for more details.
   */
  minHeight?: DimensionValue,

  /** `maxHeight` is the maximum height for this component, in logical pixels.
   *
   *  It works similarly to `max-height` in CSS, but in React Native you
   *  must use points or percentages. Ems and other units are not supported.
   *
   *  See https://developer.mozilla.org/en-US/docs/Web/CSS/max-height
   *  for more details.
   */
  maxHeight?: DimensionValue,

  /** Setting `margin` has the same effect as setting each of
   *  `marginTop`, `marginLeft`, `marginBottom`, and `marginRight`.
   *  See https://developer.mozilla.org/en-US/docs/Web/CSS/margin
   *  for more details.
   */
  margin?: DimensionValue,

  /** Setting `marginBlock` has the same effect as setting both
   *  `marginTop` and `marginBottom`.
   */
  marginBlock?: DimensionValue,

<<<<<<< HEAD
  /** `marginBlockEnd` works like `margin-bottom` in CSS.
   *  See https://developer.mozilla.org/en-US/docs/Web/CSS/margin-block
=======
  /** `marginBlockEnd` works like `margin-block-end`in CSS. Because React
   *  Native doesn not support `writing-mode` this is always mapped to
   *  `margin-bottom`. See https://developer.mozilla.org/en-US/docs/Web/CSS/margin-block-end
>>>>>>> 1ec1785e
   *  for more details.
   */
  marginBlockEnd?: DimensionValue,

<<<<<<< HEAD
  /** `marginBlockStart` works like `margin-top` in CSS.
   *  See https://developer.mozilla.org/en-US/docs/Web/CSS/margin-block-end
=======
  /** `marginBlockEnd` works like `margin-block-end`in CSS. Because React
   *  Native doesn not support `writing-mode` this is always mapped to
   *  `margin-top`. See https://developer.mozilla.org/en-US/docs/Web/CSS/margin-block-end
>>>>>>> 1ec1785e
   *  for more details.
   */
  marginBlockStart?: DimensionValue,

  /** `marginBottom` works like `margin-bottom` in CSS.
   *  See https://developer.mozilla.org/en-US/docs/Web/CSS/margin-block-start
   *  for more details.
   */
  marginBottom?: DimensionValue,

  /**
   * When direction is `ltr`, `marginEnd` is equivalent to `marginRight`.
   * When direction is `rtl`, `marginEnd` is equivalent to `marginLeft`.
   */
  marginEnd?: DimensionValue,

  /** Setting `marginHorizontal` has the same effect as setting
   *  both `marginLeft` and `marginRight`.
   */
  marginHorizontal?: DimensionValue,

  /** Setting `marginInline` has the same effect as setting
   *  both `marginLeft` and `marginRight`.
   */
  marginInline?: DimensionValue,

  /**
   * When direction is `ltr`, `marginInlineEnd` is equivalent to `marginRight`.
   * When direction is `rtl`, `marginInlineEnd` is equivalent to `marginLeft`.
   */
  marginInlineEnd?: DimensionValue,

  /**
   * When direction is `ltr`, `marginInlineStart` is equivalent to `marginLeft`.
   * When direction is `rtl`, `marginInlineStart` is equivalent to `marginRight`.
   */
  marginInlineStart?: DimensionValue,

  /** `marginLeft` works like `margin-left` in CSS.
   *  See https://developer.mozilla.org/en-US/docs/Web/CSS/margin-left
   *  for more details.
   */
  marginLeft?: DimensionValue,

  /** `marginRight` works like `margin-right` in CSS.
   *  See https://developer.mozilla.org/en-US/docs/Web/CSS/margin-right
   *  for more details.
   */
  marginRight?: DimensionValue,

  /**
   * When direction is `ltr`, `marginStart` is equivalent to `marginLeft`.
   * When direction is `rtl`, `marginStart` is equivalent to `marginRight`.
   */
  marginStart?: DimensionValue,

  /** `marginTop` works like `margin-top` in CSS.
   *  See https://developer.mozilla.org/en-US/docs/Web/CSS/margin-top
   *  for more details.
   */
  marginTop?: DimensionValue,

  /** Setting `marginVertical` has the same effect as setting both
   *  `marginTop` and `marginBottom`.
   */
  marginVertical?: DimensionValue,

  /** Setting `padding` has the same effect as setting each of
   *  `paddingTop`, `paddingBottom`, `paddingLeft`, and `paddingRight`.
   *  See https://developer.mozilla.org/en-US/docs/Web/CSS/padding
   *  for more details.
   */
  padding?: DimensionValue,

  /** Setting `paddingBlock` is like setting both of
   *  `paddingTop` and `paddingBottom`.
<<<<<<< HEAD
   * See https://developer.mozilla.org/en-US/docs/Web/CSS/padding-block
   * for more details.
=======
>>>>>>> 1ec1785e
   */
  paddingBlock?: DimensionValue,

  /** `paddingBlockEnd` works like `padding-bottom` in CSS.
<<<<<<< HEAD
   * See https://developer.mozilla.org/en-US/docs/Web/CSS/padding-block-end
=======
   * See https://developer.mozilla.org/en-US/docs/Web/CSS/padding-bottom
>>>>>>> 1ec1785e
   * for more details.
   */
  paddingBlockEnd?: DimensionValue,

  /** `paddingBlockStart` works like `padding-top` in CSS.
<<<<<<< HEAD
   * See https://developer.mozilla.org/en-US/docs/Web/CSS/padding-block-start
=======
   * See https://developer.mozilla.org/en-US/docs/Web/CSS/padding-top
>>>>>>> 1ec1785e
   * for more details.
   */
  paddingBlockStart?: DimensionValue,

  /** `paddingBottom` works like `padding-bottom` in CSS.
   * See https://developer.mozilla.org/en-US/docs/Web/CSS/padding-bottom
   * for more details.
   */
  paddingBottom?: DimensionValue,

  /**
   * When direction is `ltr`, `paddingEnd` is equivalent to `paddingRight`.
   * When direction is `rtl`, `paddingEnd` is equivalent to `paddingLeft`.
   */
  paddingEnd?: DimensionValue,

  /** Setting `paddingHorizontal` is like setting both of
   *  `paddingLeft` and `paddingRight`.
   */
  paddingHorizontal?: DimensionValue,

  /** Setting `paddingInline` is like setting both of
   *  `paddingLeft` and `paddingRight`.
   */
  paddingInline?: DimensionValue,

  /**
   * When direction is `ltr`, `paddingInlineEnd` is equivalent to `paddingRight`.
   * When direction is `rtl`, `paddingInlineEnd` is equivalent to `paddingLeft`.
   */
  paddingInlineEnd?: DimensionValue,

  /**
   * When direction is `ltr`, `paddingInlineStart` is equivalent to `paddingLeft`.
   * When direction is `rtl`, `paddingInlineStart` is equivalent to `paddingRight`.
   */
  paddingInlineStart?: DimensionValue,

  /** `paddingLeft` works like `padding-left` in CSS.
   * See https://developer.mozilla.org/en-US/docs/Web/CSS/padding-left
   * for more details.
   */
  paddingLeft?: DimensionValue,

  /** `paddingRight` works like `padding-right` in CSS.
   * See https://developer.mozilla.org/en-US/docs/Web/CSS/padding-right
   * for more details.
   */
  paddingRight?: DimensionValue,

  /**
   * When direction is `ltr`, `paddingStart` is equivalent to `paddingLeft`.
   * When direction is `rtl`, `paddingStart` is equivalent to `paddingRight`.
   */
  paddingStart?: DimensionValue,

  /** `paddingTop` works like `padding-top` in CSS.
   * See https://developer.mozilla.org/en-US/docs/Web/CSS/padding-top
   * for more details.
   */
  paddingTop?: DimensionValue,

  /** Setting `paddingVertical` is like setting both of
   *  `paddingTop` and `paddingBottom`.
   */
  paddingVertical?: DimensionValue,

  /** `borderWidth` works like `border-width` in CSS.
   * See https://developer.mozilla.org/en-US/docs/Web/CSS/border-width
   * for more details.
   */
  borderWidth?: number,

  /** `borderBottomWidth` works like `border-bottom-width` in CSS.
   * See https://developer.mozilla.org/en-US/docs/Web/CSS/border-bottom-width
   * for more details.
   */
  borderBottomWidth?: number,

  /**
   * When direction is `ltr`, `borderEndWidth` is equivalent to `borderRightWidth`.
   * When direction is `rtl`, `borderEndWidth` is equivalent to `borderLeftWidth`.
   */
  borderEndWidth?: number,

  /** `borderLeftWidth` works like `border-left-width` in CSS.
   * See https://developer.mozilla.org/en-US/docs/Web/CSS/border-left-width
   * for more details.
   */
  borderLeftWidth?: number,

  /** `borderRightWidth` works like `border-right-width` in CSS.
   * See https://developer.mozilla.org/en-US/docs/Web/CSS/border-right-width
   * for more details.
   */
  borderRightWidth?: number,

  /**
   * When direction is `ltr`, `borderStartWidth` is equivalent to `borderLeftWidth`.
   * When direction is `rtl`, `borderStartWidth` is equivalent to `borderRightWidth`.
   */
  borderStartWidth?: number,

  /** `borderTopWidth` works like `border-top-width` in CSS.
   * See https://developer.mozilla.org/en-US/docs/Web/CSS/border-top-width
   * for more details.
   */
  borderTopWidth?: number,

  /** `position` in React Native is similar to regular CSS, but
   *  everything is set to `relative` by default, so `absolute`
   *  positioning is always just relative to the parent.
   *
   *  If you want to position a child using specific numbers of logical
   *  pixels relative to its parent, set the child to have `absolute`
   *  position.
   *
   *  If you want to position a child relative to something
   *  that is not its parent, just don't use styles for that. Use the
   *  component tree.
   *
   *  See https://github.com/facebook/yoga
   *  for more details on how `position` differs between React Native
   *  and CSS.
   */
  position?: 'absolute' | 'relative',

  /** `flexDirection` controls which directions children of a container go.
   *  `row` goes left to right, `column` goes top to bottom, and you may
   *  be able to guess what the other two do. It works like `flex-direction`
   *  in CSS, except the default is `column`.
   *  See https://developer.mozilla.org/en-US/docs/Web/CSS/flex-direction
   *  for more details.
   */
  flexDirection?: 'row' | 'row-reverse' | 'column' | 'column-reverse',

  /** `flexWrap` controls whether children can wrap around after they
   *  hit the end of a flex container.
   *  It works like `flex-wrap` in CSS (default: nowrap).
   *  See https://developer.mozilla.org/en-US/docs/Web/CSS/flex-wrap
   *  for more details.
   */
  flexWrap?: 'wrap' | 'nowrap' | 'wrap-reverse',

  /** `justifyContent` aligns children in the main direction.
   *  For example, if children are flowing vertically, `justifyContent`
   *  controls how they align vertically.
   *  It works like `justify-content` in CSS (default: flex-start).
   *  See https://developer.mozilla.org/en-US/docs/Web/CSS/justify-content
   *  for more details.
   */
  justifyContent?:
    | 'flex-start'
    | 'flex-end'
    | 'center'
    | 'space-between'
    | 'space-around'
    | 'space-evenly',

  /** `alignItems` aligns children in the cross direction.
   *  For example, if children are flowing vertically, `alignItems`
   *  controls how they align horizontally.
   *  It works like `align-items` in CSS (default: stretch).
   *  See https://developer.mozilla.org/en-US/docs/Web/CSS/align-items
   *  for more details.
   */
  alignItems?: 'flex-start' | 'flex-end' | 'center' | 'stretch' | 'baseline',

  /** `alignSelf` controls how a child aligns in the cross direction,
   *  overriding the `alignItems` of the parent. It works like `align-self`
   *  in CSS (default: auto).
   *  See https://developer.mozilla.org/en-US/docs/Web/CSS/align-self
   *  for more details.
   */
  alignSelf?:
    | 'auto'
    | 'flex-start'
    | 'flex-end'
    | 'center'
    | 'stretch'
    | 'baseline',

  /** `alignContent` controls how rows align in the cross direction,
   *  overriding the `alignContent` of the parent.
   *  See https://developer.mozilla.org/en-US/docs/Web/CSS/align-content
   *  for more details.
   */
  alignContent?:
    | 'flex-start'
    | 'flex-end'
    | 'center'
    | 'stretch'
    | 'space-between'
    | 'space-around',

  /** `overflow` controls how children are measured and displayed.
   *  `overflow: hidden` causes views to be clipped while `overflow: scroll`
   *  causes views to be measured independently of their parents main axis.
   *  It works like `overflow` in CSS (default: visible).
   *  See https://developer.mozilla.org/en/docs/Web/CSS/overflow
   *  for more details.
   *  `overflow: visible` only works on iOS. On Android, all views will clip
   *  their children.
   */
  overflow?: 'visible' | 'hidden' | 'scroll',

  /** In React Native `flex` does not work the same way that it does in CSS.
   *  `flex` is a number rather than a string, and it works
   *  according to the `Yoga` library
   *  at https://github.com/facebook/yoga
   *
   *  When `flex` is a positive number, it makes the component flexible
   *  and it will be sized proportional to its flex value. So a
   *  component with `flex` set to 2 will take twice the space as a
   *  component with `flex` set to 1.
   *
   *  When `flex` is 0, the component is sized according to `width`
   *  and `height` and it is inflexible.
   *
   *  When `flex` is -1, the component is normally sized according
   *  `width` and `height`. However, if there's not enough space,
   *  the component will shrink to its `minWidth` and `minHeight`.
   *
   * flexGrow, flexShrink, and flexBasis work the same as in CSS.
   */
  flex?: number,
  flexGrow?: number,
  flexShrink?: number,
  flexBasis?: number | string,

  /**
   * Aspect ratio control the size of the undefined dimension of a node.
   *
   * - On a node with a set width/height aspect ratio control the size of the unset dimension
   * - On a node with a set flex basis aspect ratio controls the size of the node in the cross axis
   *   if unset
   * - On a node with a measure function aspect ratio works as though the measure function measures
   *   the flex basis
   * - On a node with flex grow/shrink aspect ratio controls the size of the node in the cross axis
   *   if unset
   * - Aspect ratio takes min/max dimensions into account
   *
   * Supports a number or a ratio, e.g.:
   * - aspectRatio: '1 / 1'
   * - aspectRatio: '1'
   * - aspectRatio: '1'
   */
  aspectRatio?: number | string,

  /** `zIndex` controls which components display on top of others.
   *  Normally, you don't use `zIndex`. Components render according to
   *  their order in the document tree, so later components draw over
   *  earlier ones. `zIndex` may be useful if you have animations or custom
   *  modal interfaces where you don't want this behavior.
   *
   *  It works like the CSS `z-index` property - components with a larger
   *  `zIndex` will render on top. Think of the z-direction like it's
   *  pointing from the phone into your eyeball.
   *  See https://developer.mozilla.org/en-US/docs/Web/CSS/z-index for
   *  more details.
   */
  zIndex?: number,

  /** `direction` specifies the directional flow of the user interface.
   *  The default is `inherit`, except for root node which will have
   *  value based on the current locale.
   *  See https://yogalayout.com/docs/layout-direction
   *  for more details.
   *  @platform ios
   */
  direction?: 'inherit' | 'ltr' | 'rtl',
}>;

/**
 * These props can be used to dynamically generate shadows on views, images, text, etc.
 *
 * Because they are dynamically generated, they may cause performance regressions. Static
 * shadow image asset may be a better way to go for optimal performance.
 *
 * Shadow-related properties are not fully supported on Android.
 * To add a drop shadow to a view use the [`elevation` property](docs/viewstyleproptypes.html#elevation) (Android 5.0+).
 * To customize the color use the [`shadowColor` property](docs/shadow-props.html#shadowColor) (Android 9.0+).
 */
export type ____ShadowStyle_InternalCore = $ReadOnly<{
  /**
   * Sets the drop shadow color
   * @platform ios
   */
  shadowColor?: ____ColorValue_Internal,
  /**
   * Sets the drop shadow offset
   * @platform ios
   */
  shadowOffset?: $ReadOnly<{
    width?: number,
    height?: number,
  }>,
  /**
   * Sets the drop shadow opacity (multiplied by the color's alpha component)
   * @platform ios
   */
  shadowOpacity?: number | AnimatedNode,
  /**
   * Sets the drop shadow blur radius
   * @platform ios
   */
  shadowRadius?: number,

  /**
   * In React Native, gap works the same way it does in CSS.
   * If there are two or more children in a container, they will be separated from each other
   * by the value of the gap - but the children will not be separated from the edges of their parent container.
   * For horizontal gaps, use columnGap, for vertical gaps, use rowGap, and to apply both at the same time, it's gap.
   * When align-content or justify-content are set to space-between or space-around, the separation
   * between children may be larger than the gap value.
   * See https://developer.mozilla.org/en-US/docs/Web/CSS/gap for more details.
   */
  rowGap?: number,
  columnGap?: number,
  gap?: number,
}>;

export type ____ShadowStyle_Internal = $ReadOnly<{
  ...____ShadowStyle_InternalCore,
  ...____ShadowStyle_InternalOverrides,
}>;

export type ____ViewStyle_InternalCore = $ReadOnly<{
  ...$Exact<____LayoutStyle_Internal>,
  ...$Exact<____ShadowStyle_Internal>,
  ...$Exact<____TransformStyle_Internal>,
  backfaceVisibility?: 'visible' | 'hidden',
  backgroundColor?: ____ColorValue_Internal,
  borderColor?: ____ColorValue_Internal,
  borderCurve?: 'circular' | 'continuous',
  borderBottomColor?: ____ColorValue_Internal,
  borderEndColor?: ____ColorValue_Internal,
  borderLeftColor?: ____ColorValue_Internal,
  borderRightColor?: ____ColorValue_Internal,
  borderStartColor?: ____ColorValue_Internal,
  borderTopColor?: ____ColorValue_Internal,
  borderRadius?: number | AnimatedNode,
  borderBottomEndRadius?: number | AnimatedNode,
  borderBottomLeftRadius?: number | AnimatedNode,
  borderBottomRightRadius?: number | AnimatedNode,
  borderBottomStartRadius?: number | AnimatedNode,
  borderTopEndRadius?: number | AnimatedNode,
  borderTopLeftRadius?: number | AnimatedNode,
  borderTopRightRadius?: number | AnimatedNode,
  borderTopStartRadius?: number | AnimatedNode,
  borderStyle?: 'solid' | 'dotted' | 'dashed',
  borderWidth?: number | AnimatedNode,
  borderBottomWidth?: number | AnimatedNode,
  borderEndWidth?: number | AnimatedNode,
  borderLeftWidth?: number | AnimatedNode,
  borderRightWidth?: number | AnimatedNode,
  borderStartWidth?: number | AnimatedNode,
  borderTopWidth?: number | AnimatedNode,
  opacity?: number | AnimatedNode,
  elevation?: number,
  pointerEvents?: 'auto' | 'none' | 'box-none' | 'box-only',
}>;

export type ____ViewStyle_Internal = $ReadOnly<{
  ...____ViewStyle_InternalCore,
  ...____ViewStyle_InternalOverrides,
}>;

export type FontStyleType = {
  fontFamily: string,
  fontWeight: ____FontWeight_Internal,
};

export type FontStyleMap = {
  ultraLight: FontStyleType,
  thin: FontStyleType,
  light: FontStyleType,
  regular: FontStyleType,
  medium: FontStyleType,
  semibold: FontStyleType,
  bold: FontStyleType,
  heavy: FontStyleType,
  black: FontStyleType,
};

export type ____FontWeight_Internal =
  | 'normal'
  | 'bold'
  | '100'
  | '200'
  | '300'
  | '400'
  | '500'
  | '600'
  | '700'
  | '800'
  | '900'
  | 100
  | 200
  | 300
  | 400
  | 500
  | 600
  | 700
  | 800
  | 900
  | 'ultralight'
  | 'thin'
  | 'light'
  | 'medium'
  | 'regular'
  | 'semibold'
  | 'condensedBold'
  | 'condensed'
  | 'heavy'
  | 'black';

export type ____FontVariantArray_Internal = $ReadOnlyArray<
  | 'small-caps'
  | 'oldstyle-nums'
  | 'lining-nums'
  | 'tabular-nums'
  | 'proportional-nums'
  | 'stylistic-one'
  | 'stylistic-two'
  | 'stylistic-three'
  | 'stylistic-four'
  | 'stylistic-five'
  | 'stylistic-six'
  | 'stylistic-seven'
  | 'stylistic-eight'
  | 'stylistic-nine'
  | 'stylistic-ten'
  | 'stylistic-eleven'
  | 'stylistic-twelve'
  | 'stylistic-thirteen'
  | 'stylistic-fourteen'
  | 'stylistic-fifteen'
  | 'stylistic-sixteen'
  | 'stylistic-seventeen'
  | 'stylistic-eighteen'
  | 'stylistic-nineteen'
  | 'stylistic-twenty',
>;

export type ____TextStyle_InternalCore = $ReadOnly<{
  ...$Exact<____ViewStyle_Internal>,
  color?: ____ColorValue_Internal,
  fontFamily?: string,
  fontSize?: number,
  fontStyle?: 'normal' | 'italic',
  fontWeight?: ____FontWeight_Internal,
  fontVariant?: ____FontVariantArray_Internal | string,
  textShadowOffset?: $ReadOnly<{
    width: number,
    height: number,
  }>,
  textShadowRadius?: number,
  textShadowColor?: ____ColorValue_Internal,
  letterSpacing?: number,
  lineHeight?: number,
  textAlign?: 'auto' | 'left' | 'right' | 'center' | 'justify',
  textAlignVertical?: 'auto' | 'top' | 'bottom' | 'center',
  includeFontPadding?: boolean,
  textDecorationLine?:
    | 'none'
    | 'underline'
    | 'line-through'
    | 'underline line-through',
  textDecorationStyle?: 'solid' | 'double' | 'dotted' | 'dashed',
  textDecorationColor?: ____ColorValue_Internal,
  textTransform?: 'none' | 'capitalize' | 'uppercase' | 'lowercase',
  userSelect?: 'auto' | 'text' | 'none' | 'contain' | 'all',
  verticalAlign?: 'auto' | 'top' | 'bottom' | 'middle',
  writingDirection?: 'auto' | 'ltr' | 'rtl',
}>;

export type ____TextStyle_Internal = $ReadOnly<{
  ...____TextStyle_InternalCore,
  ...____TextStyle_InternalOverrides,
}>;

export type ____ImageStyle_InternalCore = $ReadOnly<{
  ...$Exact<____ViewStyle_Internal>,
  resizeMode?: 'contain' | 'cover' | 'stretch' | 'center' | 'repeat',
  objectFit?: 'cover' | 'contain' | 'fill' | 'scale-down',
  tintColor?: ____ColorValue_Internal,
  overlayColor?: string,
}>;

export type ____ImageStyle_Internal = $ReadOnly<{
  ...____ImageStyle_InternalCore,
  ...____ImageStyle_InternalOverrides,
}>;

export type ____DangerouslyImpreciseStyle_InternalCore = $ReadOnly<{
  ...$Exact<____TextStyle_Internal>,
  resizeMode?: 'contain' | 'cover' | 'stretch' | 'center' | 'repeat',
  objectFit?: 'cover' | 'contain' | 'fill' | 'scale-down',
  tintColor?: ____ColorValue_Internal,
  overlayColor?: string,
}>;

export type ____DangerouslyImpreciseStyle_Internal = $ReadOnly<{
  ...____DangerouslyImpreciseStyle_InternalCore,
  ...____DangerouslyImpreciseStyle_InternalOverrides,
  ...
}>;

type GenericStyleProp<+T> =
  | null
  | void
  | T
  | false
  | ''
  | $ReadOnlyArray<GenericStyleProp<T>>;

export type ____DangerouslyImpreciseStyleProp_Internal = GenericStyleProp<
  $Shape<____DangerouslyImpreciseStyle_Internal>,
>;
export type ____ViewStyleProp_Internal = GenericStyleProp<
  $ReadOnly<$Shape<____ViewStyle_Internal>>,
>;
export type ____TextStyleProp_Internal = GenericStyleProp<
  $ReadOnly<$Shape<____TextStyle_Internal>>,
>;
export type ____ImageStyleProp_Internal = GenericStyleProp<
  $ReadOnly<$Shape<____ImageStyle_Internal>>,
>;

export type ____Styles_Internal = {
  +[key: string]: $Shape<____DangerouslyImpreciseStyle_Internal>,
  ...
};

export type ____FlattenStyleProp_Internal<+TStyleProp> = $Call<
  <T>(GenericStyleProp<T>) => T,
  TStyleProp,
>;<|MERGE_RESOLUTION|>--- conflicted
+++ resolved
@@ -184,26 +184,16 @@
    */
   marginBlock?: DimensionValue,
 
-<<<<<<< HEAD
-  /** `marginBlockEnd` works like `margin-bottom` in CSS.
-   *  See https://developer.mozilla.org/en-US/docs/Web/CSS/margin-block
-=======
   /** `marginBlockEnd` works like `margin-block-end`in CSS. Because React
    *  Native doesn not support `writing-mode` this is always mapped to
    *  `margin-bottom`. See https://developer.mozilla.org/en-US/docs/Web/CSS/margin-block-end
->>>>>>> 1ec1785e
    *  for more details.
    */
   marginBlockEnd?: DimensionValue,
 
-<<<<<<< HEAD
-  /** `marginBlockStart` works like `margin-top` in CSS.
-   *  See https://developer.mozilla.org/en-US/docs/Web/CSS/margin-block-end
-=======
   /** `marginBlockEnd` works like `margin-block-end`in CSS. Because React
    *  Native doesn not support `writing-mode` this is always mapped to
    *  `margin-top`. See https://developer.mozilla.org/en-US/docs/Web/CSS/margin-block-end
->>>>>>> 1ec1785e
    *  for more details.
    */
   marginBlockStart?: DimensionValue,
@@ -280,30 +270,19 @@
 
   /** Setting `paddingBlock` is like setting both of
    *  `paddingTop` and `paddingBottom`.
-<<<<<<< HEAD
    * See https://developer.mozilla.org/en-US/docs/Web/CSS/padding-block
    * for more details.
-=======
->>>>>>> 1ec1785e
    */
   paddingBlock?: DimensionValue,
 
   /** `paddingBlockEnd` works like `padding-bottom` in CSS.
-<<<<<<< HEAD
    * See https://developer.mozilla.org/en-US/docs/Web/CSS/padding-block-end
-=======
-   * See https://developer.mozilla.org/en-US/docs/Web/CSS/padding-bottom
->>>>>>> 1ec1785e
    * for more details.
    */
   paddingBlockEnd?: DimensionValue,
 
   /** `paddingBlockStart` works like `padding-top` in CSS.
-<<<<<<< HEAD
    * See https://developer.mozilla.org/en-US/docs/Web/CSS/padding-block-start
-=======
-   * See https://developer.mozilla.org/en-US/docs/Web/CSS/padding-top
->>>>>>> 1ec1785e
    * for more details.
    */
   paddingBlockStart?: DimensionValue,
